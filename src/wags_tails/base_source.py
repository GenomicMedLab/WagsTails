--- conflicted
+++ resolved
@@ -7,13 +7,8 @@
 
 import requests
 
-<<<<<<< HEAD
-from .core_utils.storage import get_data_dir, get_latest_local_file
-from .core_utils.versioning import DATE_VERSION_PATTERN, parse_file_version
-=======
 from .utils.storage import get_data_dir, get_latest_local_file
 from .utils.versioning import DATE_VERSION_PATTERN, parse_file_version
->>>>>>> f2c5c1ce
 
 _logger = logging.getLogger(__name__)
 
@@ -55,71 +50,9 @@
     @abc.abstractmethod
     def _get_latest_version(self) -> str:
         """Acquire value of latest data version.
-<<<<<<< HEAD
 
         :return: latest version value
         """
-
-    @abc.abstractmethod
-    def _download_data(self, version: str, outfile: Path) -> None:
-        """Download data file to specified location.
-
-        :param version: version to acquire
-        :param outfile: location and filename for final data file
-        """
-
-    def get_latest(
-        self, from_local: bool = False, force_refresh: bool = False
-    ) -> Tuple[Path, str]:
-        """Get path to latest version of data.
-
-        :param from_local: if True, use latest available local file
-        :param force_refresh: if True, fetch and return data from remote regardless of
-            whether a local copy is present
-        :return: Path to location of data, and version value of it
-        :raise ValueError: if both ``force_refresh`` and ``from_local`` are True
-        """
-        if force_refresh and from_local:
-            raise ValueError("Cannot set both `force_refresh` and `from_local`")
-
-        if from_local:
-            file_path = get_latest_local_file(
-                self.data_dir, f"{self._src_name}_*.{self._filetype}"
-            )
-            version = parse_file_version(
-                file_path, f"{self._src_name}_(.+).{self._filetype}"
-            )
-            return file_path, version
-
-        latest_version = self._get_latest_version()
-        latest_file = (
-            self.data_dir / f"{self._src_name}_{latest_version}.{self._filetype}"
-        )
-        if (not force_refresh) and latest_file.exists():
-            _logger.debug(
-                f"Found existing file, {latest_file.name}, matching latest version {latest_version}."
-            )
-            return latest_file, latest_version
-        self._download_data(latest_version, latest_file)
-        return latest_file, latest_version
-
-
-class SpecificVersionDataSource(DataSource):
-    """Class for data source which supports retrieval of specific versions, not just
-    latest version.
-
-    Useful for sources where the most recent data source sometimes gives us trouble.
-    Enables a workflow where we could try the newest version of data, and if it parses
-    incorrectly, try the next-most-recent until something works.
-
-    These methods probably aren't necessary for every source, though, so I put them
-    in a child class rather than the main ``DataSource`` class.
-    """
-=======
-
-        :return: latest version value
-        """
->>>>>>> f2c5c1ce
 
     @abc.abstractmethod
     def _download_data(self, version: str, outfile: Path) -> None:

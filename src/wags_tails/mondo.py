--- conflicted
+++ resolved
@@ -7,15 +7,9 @@
 import requests
 
 from .base_source import GitHubDataSource, RemoteDataError
-<<<<<<< HEAD
-from .core_utils.downloads import download_http
-from .core_utils.storage import get_latest_local_file
-from .core_utils.versioning import DATE_VERSION_PATTERN, parse_file_version
-=======
 from .utils.downloads import download_http
 from .utils.storage import get_latest_local_file
 from .utils.versioning import DATE_VERSION_PATTERN, parse_file_version
->>>>>>> f2c5c1ce
 
 _logger = logging.getLogger(__name__)
 
@@ -23,23 +17,9 @@
 class MondoData(GitHubDataSource):
     """Provide access to Mondo disease ontology data."""
 
-<<<<<<< HEAD
-    def __init__(self, data_dir: Optional[Path] = None, silent: bool = False) -> None:
-        """Set common class parameters.
-
-        :param data_dir: direct location to store data files in, if specified. See
-            ``get_data_dir()`` in the ``storage_utils`` module for further configuration
-            details.
-        :param silent: if True, don't print any info/updates to console
-        """
-        self._src_name = "mondo"
-        self._repo = "monarch-initiative/mondo"
-        super().__init__(data_dir, silent)
-=======
     _src_name = "mondo"
     _filetype = "owl"
     _repo = "monarch-initiative/mondo"
->>>>>>> f2c5c1ce
 
     @staticmethod
     def _get_latest_version() -> Tuple[str, str]:
